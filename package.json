--- conflicted
+++ resolved
@@ -1,11 +1,6 @@
 {
-<<<<<<< HEAD
   "name": "@ouroboros/ouroboros-code",
   "version": "1.0.0-beta.3",
-=======
-  "name": "@google/gemini-cli",
-  "version": "0.2.2",
->>>>>>> 2a0e69d8
   "engines": {
     "node": ">=20.0.0"
   },
