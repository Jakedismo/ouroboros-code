/**
 * @license
 * Copyright 2025 Google LLC
 * SPDX-License-Identifier: Apache-2.0
 */

import * as path from 'node:path';
import process from 'node:process';
import type { ContentGeneratorConfig } from '../core/contentGenerator.js';
import {
  AuthType,
  createContentGeneratorConfig,
} from '../core/contentGenerator.js';
import { PromptRegistry } from '../prompts/prompt-registry.js';
import { ToolRegistry } from '../tools/tool-registry.js';
import { LSTool } from '../tools/ls.js';
import { ReadFileTool } from '../tools/read-file.js';
import { GrepTool } from '../tools/grep.js';
import { RipGrepTool } from '../tools/ripGrep.js';
import { GlobTool } from '../tools/glob.js';
import { EditTool } from '../tools/edit.js';
import { ShellTool } from '../tools/shell.js';
import { WriteFileTool } from '../tools/write-file.js';
import { WebFetchTool } from '../tools/web-fetch.js';
import { ReadManyFilesTool } from '../tools/read-many-files.js';
import { MemoryTool, setGeminiMdFilename } from '../tools/memoryTool.js';
import { WebSearchTool } from '../tools/web-search.js';
import { GeminiClient } from '../core/client.js';
import { FileDiscoveryService } from '../services/fileDiscoveryService.js';
import { GitService } from '../services/gitService.js';
import type { TelemetryTarget } from '../telemetry/index.js';
import {
  initializeTelemetry,
  DEFAULT_TELEMETRY_TARGET,
  DEFAULT_OTLP_ENDPOINT,
} from '../telemetry/index.js';
import { StartSessionEvent } from '../telemetry/index.js';
import {
  DEFAULT_GEMINI_EMBEDDING_MODEL,
  DEFAULT_GEMINI_FLASH_MODEL,
} from './models.js';
import { shouldAttemptBrowserLaunch } from '../utils/browser.js';
import type { MCPOAuthConfig } from '../mcp/oauth-provider.js';
import { IdeClient } from '../ide/ide-client.js';
import type { Content } from '@google/genai';
import type { FileSystemService } from '../services/fileSystemService.js';
import { StandardFileSystemService } from '../services/fileSystemService.js';
import { logCliConfiguration, logIdeConnection } from '../telemetry/loggers.js';
import { IdeConnectionEvent, IdeConnectionType } from '../telemetry/types.js';

// Re-export OAuth config type
export type { MCPOAuthConfig, AnyToolInvocation };
import type { AnyToolInvocation } from '../tools/tools.js';
import { WorkspaceContext } from '../utils/workspaceContext.js';
import { Storage } from './storage.js';
import { FileExclusions } from '../utils/ignorePatterns.js';
import type { EventEmitter } from 'node:events';

export enum ApprovalMode {
  DEFAULT = 'default',
  AUTO_EDIT = 'autoEdit',
  YOLO = 'yolo',
}

export interface AccessibilitySettings {
  disableLoadingPhrases?: boolean;
  screenReader?: boolean;
}

export interface BugCommandSettings {
  urlTemplate: string;
}

export interface ChatCompressionSettings {
  contextPercentageThreshold?: number;
}

export interface SummarizeToolOutputSettings {
  tokenBudget?: number;
}

export interface TelemetrySettings {
  enabled?: boolean;
  target?: TelemetryTarget;
  otlpEndpoint?: string;
  otlpProtocol?: 'grpc' | 'http';
  logPrompts?: boolean;
  outfile?: string;
}

export interface GeminiCLIExtension {
  name: string;
  version: string;
  isActive: boolean;
  path: string;
}
export interface FileFilteringOptions {
  respectGitIgnore: boolean;
  respectGeminiIgnore: boolean;
}
// For memory files
export const DEFAULT_MEMORY_FILE_FILTERING_OPTIONS: FileFilteringOptions = {
  respectGitIgnore: false,
  respectGeminiIgnore: true,
};
// For all other files
export const DEFAULT_FILE_FILTERING_OPTIONS: FileFilteringOptions = {
  respectGitIgnore: true,
  respectGeminiIgnore: true,
};
export class MCPServerConfig {
  constructor(
    // For stdio transport
    readonly command?: string,
    readonly args?: string[],
    readonly env?: Record<string, string>,
    readonly cwd?: string,
    // For sse transport
    readonly url?: string,
    // For streamable http transport
    readonly httpUrl?: string,
    readonly headers?: Record<string, string>,
    // For websocket transport
    readonly tcp?: string,
    // Common
    readonly timeout?: number,
    readonly trust?: boolean,
    // Metadata
    readonly description?: string,
    readonly includeTools?: string[],
    readonly excludeTools?: string[],
    readonly extensionName?: string,
    // OAuth configuration
    readonly oauth?: MCPOAuthConfig,
    readonly authProviderType?: AuthProviderType,
  ) {}
}

export enum AuthProviderType {
  DYNAMIC_DISCOVERY = 'dynamic_discovery',
  GOOGLE_CREDENTIALS = 'google_credentials',
}

export interface SandboxConfig {
  command: 'docker' | 'podman' | 'sandbox-exec';
  image: string;
}

export type FlashFallbackHandler = (
  currentModel: string,
  fallbackModel: string,
  error?: unknown,
) => Promise<boolean | string | null>;

export interface ConfigParameters {
  sessionId: string;
  embeddingModel?: string;
  sandbox?: SandboxConfig;
  targetDir: string;
  debugMode: boolean;
  question?: string;
  fullContext?: boolean;
  coreTools?: string[];
  allowedTools?: string[];
  excludeTools?: string[];
  toolDiscoveryCommand?: string;
  toolCallCommand?: string;
  mcpServerCommand?: string;
  mcpServers?: Record<string, MCPServerConfig>;
  userMemory?: string;
  geminiMdFileCount?: number;
  approvalMode?: ApprovalMode;
  showMemoryUsage?: boolean;
  contextFileName?: string | string[];
  accessibility?: AccessibilitySettings;
  telemetry?: TelemetrySettings;
  usageStatisticsEnabled?: boolean;
  fileFiltering?: {
    respectGitIgnore?: boolean;
    respectGeminiIgnore?: boolean;
    enableRecursiveFileSearch?: boolean;
    disableFuzzySearch?: boolean;
  };
  checkpointing?: boolean;
  proxy?: string;
  cwd: string;
  fileDiscoveryService?: FileDiscoveryService;
  includeDirectories?: string[];
  bugCommand?: BugCommandSettings;
  model: string;
  extensionContextFilePaths?: string[];
  maxSessionTurns?: number;
  experimentalZedIntegration?: boolean;
  listExtensions?: boolean;
  extensions?: GeminiCLIExtension[];
  blockedMcpServers?: Array<{ name: string; extensionName: string }>;
  noBrowser?: boolean;
  summarizeToolOutput?: Record<string, SummarizeToolOutputSettings>;
  folderTrustFeature?: boolean;
  folderTrust?: boolean;
  ideMode?: boolean;
  loadMemoryFromIncludeDirectories?: boolean;
  chatCompression?: ChatCompressionSettings;
  interactive?: boolean;
  trustedFolder?: boolean;
  useRipgrep?: boolean;
  shouldUseNodePtyShell?: boolean;
  skipNextSpeakerCheck?: boolean;
  extensionManagement?: boolean;
  enablePromptCompletion?: boolean;
<<<<<<< HEAD
  autonomousMode?: boolean;
  enableContinuousInput?: boolean;
=======
  eventEmitter?: EventEmitter;
>>>>>>> 2a0e69d8
}

export class Config {
  private toolRegistry!: ToolRegistry;
  private promptRegistry!: PromptRegistry;
  private readonly sessionId: string;
  private fileSystemService: FileSystemService;
  private contentGeneratorConfig!: ContentGeneratorConfig;
  private readonly embeddingModel: string;
  private readonly sandbox: SandboxConfig | undefined;
  private readonly targetDir: string;
  private workspaceContext: WorkspaceContext;
  private readonly debugMode: boolean;
  private readonly question: string | undefined;
  private readonly fullContext: boolean;
  private readonly coreTools: string[] | undefined;
  private readonly allowedTools: string[] | undefined;
  private readonly excludeTools: string[] | undefined;
  private readonly toolDiscoveryCommand: string | undefined;
  private readonly toolCallCommand: string | undefined;
  private readonly mcpServerCommand: string | undefined;
  private readonly mcpServers: Record<string, MCPServerConfig> | undefined;
  private userMemory: string;
  private geminiMdFileCount: number;
  private approvalMode: ApprovalMode;
  private readonly showMemoryUsage: boolean;
  private readonly accessibility: AccessibilitySettings;
  private readonly telemetrySettings: TelemetrySettings;
  private readonly usageStatisticsEnabled: boolean;
  private geminiClient!: GeminiClient;
  private readonly fileFiltering: {
    respectGitIgnore: boolean;
    respectGeminiIgnore: boolean;
    enableRecursiveFileSearch: boolean;
    disableFuzzySearch: boolean;
  };
  private fileDiscoveryService: FileDiscoveryService | null = null;
  private gitService: GitService | undefined = undefined;
  private readonly checkpointing: boolean;
  private readonly proxy: string | undefined;
  private readonly cwd: string;
  private readonly bugCommand: BugCommandSettings | undefined;
  private readonly model: string;
  private readonly extensionContextFilePaths: string[];
  private readonly noBrowser: boolean;
  private readonly folderTrustFeature: boolean;
  private readonly folderTrust: boolean;
  private ideMode: boolean;
  private ideClient!: IdeClient;
  private inFallbackMode = false;
  private readonly maxSessionTurns: number;
  private readonly listExtensions: boolean;
  private readonly _extensions: GeminiCLIExtension[];
  private readonly _blockedMcpServers: Array<{
    name: string;
    extensionName: string;
  }>;
  flashFallbackHandler?: FlashFallbackHandler;
  private quotaErrorOccurred: boolean = false;
  private readonly summarizeToolOutput:
    | Record<string, SummarizeToolOutputSettings>
    | undefined;
  private readonly experimentalZedIntegration: boolean = false;
  private readonly loadMemoryFromIncludeDirectories: boolean = false;
  private readonly chatCompression: ChatCompressionSettings | undefined;
  private readonly interactive: boolean;
  private readonly trustedFolder: boolean | undefined;
  private readonly useRipgrep: boolean;
  private readonly shouldUseNodePtyShell: boolean;
  private readonly skipNextSpeakerCheck: boolean;
  private readonly extensionManagement: boolean;
  private readonly enablePromptCompletion: boolean = false;
  private readonly autonomousMode: boolean;
  private readonly enableContinuousInput: boolean;
  private initialized: boolean = false;
  readonly storage: Storage;
  private readonly fileExclusions: FileExclusions;
  private readonly eventEmitter?: EventEmitter;

  constructor(params: ConfigParameters) {
    this.sessionId = params.sessionId;
    this.embeddingModel =
      params.embeddingModel ?? DEFAULT_GEMINI_EMBEDDING_MODEL;
    this.fileSystemService = new StandardFileSystemService();
    this.sandbox = params.sandbox;
    this.targetDir = path.resolve(params.targetDir);
    this.workspaceContext = new WorkspaceContext(
      this.targetDir,
      params.includeDirectories ?? [],
    );
    this.debugMode = params.debugMode;
    this.question = params.question;
    this.fullContext = params.fullContext ?? false;
    this.coreTools = params.coreTools;
    this.allowedTools = params.allowedTools;
    this.excludeTools = params.excludeTools;
    this.toolDiscoveryCommand = params.toolDiscoveryCommand;
    this.toolCallCommand = params.toolCallCommand;
    this.mcpServerCommand = params.mcpServerCommand;
    this.mcpServers = params.mcpServers;
    this.userMemory = params.userMemory ?? '';
    this.geminiMdFileCount = params.geminiMdFileCount ?? 0;
    this.approvalMode = params.approvalMode ?? ApprovalMode.DEFAULT;
    this.showMemoryUsage = params.showMemoryUsage ?? false;
    this.accessibility = params.accessibility ?? {};
    this.telemetrySettings = {
      enabled: params.telemetry?.enabled ?? false,
      target: params.telemetry?.target ?? DEFAULT_TELEMETRY_TARGET,
      otlpEndpoint: params.telemetry?.otlpEndpoint ?? DEFAULT_OTLP_ENDPOINT,
      otlpProtocol: params.telemetry?.otlpProtocol,
      logPrompts: params.telemetry?.logPrompts ?? true,
      outfile: params.telemetry?.outfile,
    };
    this.usageStatisticsEnabled = params.usageStatisticsEnabled ?? true;

    this.fileFiltering = {
      respectGitIgnore: params.fileFiltering?.respectGitIgnore ?? true,
      respectGeminiIgnore: params.fileFiltering?.respectGeminiIgnore ?? true,
      enableRecursiveFileSearch:
        params.fileFiltering?.enableRecursiveFileSearch ?? true,
      disableFuzzySearch: params.fileFiltering?.disableFuzzySearch ?? false,
    };
    this.checkpointing = params.checkpointing ?? false;
    this.proxy = params.proxy;
    this.cwd = params.cwd ?? process.cwd();
    this.fileDiscoveryService = params.fileDiscoveryService ?? null;
    this.bugCommand = params.bugCommand;
    this.model = params.model;
    this.extensionContextFilePaths = params.extensionContextFilePaths ?? [];
    this.maxSessionTurns = params.maxSessionTurns ?? -1;
    this.experimentalZedIntegration =
      params.experimentalZedIntegration ?? false;
    this.listExtensions = params.listExtensions ?? false;
    this._extensions = params.extensions ?? [];
    this._blockedMcpServers = params.blockedMcpServers ?? [];
    this.noBrowser = params.noBrowser ?? false;
    this.summarizeToolOutput = params.summarizeToolOutput;
    this.folderTrustFeature = params.folderTrustFeature ?? false;
    this.folderTrust = params.folderTrust ?? false;
    this.ideMode = params.ideMode ?? false;
    this.loadMemoryFromIncludeDirectories =
      params.loadMemoryFromIncludeDirectories ?? false;
    this.chatCompression = params.chatCompression;
    this.interactive = params.interactive ?? false;
    this.trustedFolder = params.trustedFolder;
    this.useRipgrep = params.useRipgrep ?? false;
    this.shouldUseNodePtyShell = params.shouldUseNodePtyShell ?? false;
    this.skipNextSpeakerCheck = params.skipNextSpeakerCheck ?? false;
    this.extensionManagement = params.extensionManagement ?? false;
    this.storage = new Storage(this.targetDir);
    this.enablePromptCompletion = params.enablePromptCompletion ?? false;
    this.autonomousMode = params.autonomousMode ?? false;
    this.enableContinuousInput = params.enableContinuousInput ?? false;
    this.fileExclusions = new FileExclusions(this);
    this.eventEmitter = params.eventEmitter;

    if (params.contextFileName) {
      setGeminiMdFilename(params.contextFileName);
    }

    if (this.telemetrySettings.enabled) {
      initializeTelemetry(this);
    }
  }

  /**
   * Must only be called once, throws if called again.
   */
  async initialize(): Promise<void> {
    if (this.initialized) {
      throw Error('Config was already initialized');
    }
    this.initialized = true;
    this.ideClient = await IdeClient.getInstance();
    // Initialize centralized FileDiscoveryService
    this.getFileService();
    if (this.getCheckpointingEnabled()) {
      await this.getGitService();
    }
    this.promptRegistry = new PromptRegistry();
    this.toolRegistry = await this.createToolRegistry();
    logCliConfiguration(this, new StartSessionEvent(this, this.toolRegistry));
  }

  async refreshAuth(authMethod: AuthType) {
    // Save the current conversation history before creating a new client
    let existingHistory: Content[] = [];
    if (this.geminiClient && this.geminiClient.isInitialized()) {
      existingHistory = this.geminiClient.getHistory();
    }

    // Create new content generator config
    const newContentGeneratorConfig = createContentGeneratorConfig(
      this,
      authMethod,
    );

    // Create and initialize new client in local variable first
    const newGeminiClient = new GeminiClient(this);
    await newGeminiClient.initialize(newContentGeneratorConfig);

    // Vertex and Genai have incompatible encryption and sending history with
    // throughtSignature from Genai to Vertex will fail, we need to strip them
    const fromGenaiToVertex =
      this.contentGeneratorConfig?.authType === AuthType.USE_GEMINI &&
      authMethod === AuthType.LOGIN_WITH_GOOGLE;

    // Only assign to instance properties after successful initialization
    this.contentGeneratorConfig = newContentGeneratorConfig;
    this.geminiClient = newGeminiClient;

    // Restore the conversation history to the new client
    if (existingHistory.length > 0) {
      this.geminiClient.setHistory(existingHistory, {
        stripThoughts: fromGenaiToVertex,
      });
    }

    // Reset the session flag since we're explicitly changing auth and using default model
    this.inFallbackMode = false;
  }

  getSessionId(): string {
    return this.sessionId;
  }

  shouldLoadMemoryFromIncludeDirectories(): boolean {
    return this.loadMemoryFromIncludeDirectories;
  }

  getContentGeneratorConfig(): ContentGeneratorConfig {
    return this.contentGeneratorConfig;
  }

  getModel(): string {
    return this.contentGeneratorConfig?.model || this.model;
  }

  setModel(newModel: string): void {
    if (this.contentGeneratorConfig) {
      this.contentGeneratorConfig.model = newModel;
    }
  }

  isInFallbackMode(): boolean {
    return this.inFallbackMode;
  }

  setFallbackMode(active: boolean): void {
    this.inFallbackMode = active;
  }

  setFlashFallbackHandler(handler: FlashFallbackHandler): void {
    this.flashFallbackHandler = handler;
  }

  getMaxSessionTurns(): number {
    return this.maxSessionTurns;
  }

  setQuotaErrorOccurred(value: boolean): void {
    this.quotaErrorOccurred = value;
  }

  getQuotaErrorOccurred(): boolean {
    return this.quotaErrorOccurred;
  }

  getEmbeddingModel(): string {
    return this.embeddingModel;
  }

  getSandbox(): SandboxConfig | undefined {
    return this.sandbox;
  }

  isRestrictiveSandbox(): boolean {
    const sandboxConfig = this.getSandbox();
    const seatbeltProfile = process.env['SEATBELT_PROFILE'];
    return (
      !!sandboxConfig &&
      sandboxConfig.command === 'sandbox-exec' &&
      !!seatbeltProfile &&
      seatbeltProfile.startsWith('restrictive-')
    );
  }

  getTargetDir(): string {
    return this.targetDir;
  }

  getProjectRoot(): string {
    return this.targetDir;
  }

  getWorkspaceContext(): WorkspaceContext {
    return this.workspaceContext;
  }

  getToolRegistry(): ToolRegistry {
    return this.toolRegistry;
  }

  getPromptRegistry(): PromptRegistry {
    return this.promptRegistry;
  }

  getDebugMode(): boolean {
    return this.debugMode;
  }
  getQuestion(): string | undefined {
    return this.question;
  }

  getFullContext(): boolean {
    return this.fullContext;
  }

  getCoreTools(): string[] | undefined {
    return this.coreTools;
  }

  getAllowedTools(): string[] | undefined {
    return this.allowedTools;
  }

  getExcludeTools(): string[] | undefined {
    return this.excludeTools;
  }

  getToolDiscoveryCommand(): string | undefined {
    return this.toolDiscoveryCommand;
  }

  getToolCallCommand(): string | undefined {
    return this.toolCallCommand;
  }

  getMcpServerCommand(): string | undefined {
    return this.mcpServerCommand;
  }

  getMcpServers(): Record<string, MCPServerConfig> | undefined {
    return this.mcpServers;
  }

  getUserMemory(): string {
    return this.userMemory;
  }

  setUserMemory(newUserMemory: string): void {
    this.userMemory = newUserMemory;
  }

  getGeminiMdFileCount(): number {
    return this.geminiMdFileCount;
  }

  setGeminiMdFileCount(count: number): void {
    this.geminiMdFileCount = count;
  }

  getApprovalMode(): ApprovalMode {
    return this.approvalMode;
  }

  setApprovalMode(mode: ApprovalMode): void {
    if (!this.isTrustedFolder() && mode !== ApprovalMode.DEFAULT) {
      throw new Error(
        'Cannot enable privileged approval modes in an untrusted folder.',
      );
    }
    this.approvalMode = mode;
  }

  getShowMemoryUsage(): boolean {
    return this.showMemoryUsage;
  }

  getAccessibility(): AccessibilitySettings {
    return this.accessibility;
  }

  getTelemetryEnabled(): boolean {
    return this.telemetrySettings.enabled ?? false;
  }

  getTelemetryLogPromptsEnabled(): boolean {
    return this.telemetrySettings.logPrompts ?? true;
  }

  getTelemetryOtlpEndpoint(): string {
    return this.telemetrySettings.otlpEndpoint ?? DEFAULT_OTLP_ENDPOINT;
  }

  getTelemetryOtlpProtocol(): 'grpc' | 'http' {
    return this.telemetrySettings.otlpProtocol ?? 'grpc';
  }

  getTelemetryTarget(): TelemetryTarget {
    return this.telemetrySettings.target ?? DEFAULT_TELEMETRY_TARGET;
  }

  getTelemetryOutfile(): string | undefined {
    return this.telemetrySettings.outfile;
  }

  getGeminiClient(): GeminiClient {
    return this.geminiClient;
  }

  getEnableRecursiveFileSearch(): boolean {
    return this.fileFiltering.enableRecursiveFileSearch;
  }

  getFileFilteringDisableFuzzySearch(): boolean {
    return this.fileFiltering.disableFuzzySearch;
  }

  getFileFilteringRespectGitIgnore(): boolean {
    return this.fileFiltering.respectGitIgnore;
  }
  getFileFilteringRespectGeminiIgnore(): boolean {
    return this.fileFiltering.respectGeminiIgnore;
  }

  getFileFilteringOptions(): FileFilteringOptions {
    return {
      respectGitIgnore: this.fileFiltering.respectGitIgnore,
      respectGeminiIgnore: this.fileFiltering.respectGeminiIgnore,
    };
  }

  /**
   * Gets custom file exclusion patterns from configuration.
   * TODO: This is a placeholder implementation. In the future, this could
   * read from settings files, CLI arguments, or environment variables.
   */
  getCustomExcludes(): string[] {
    // Placeholder implementation - returns empty array for now
    // Future implementation could read from:
    // - User settings file
    // - Project-specific configuration
    // - Environment variables
    // - CLI arguments
    return [];
  }

  getCheckpointingEnabled(): boolean {
    return this.checkpointing;
  }

  getProxy(): string | undefined {
    return this.proxy;
  }

  getWorkingDir(): string {
    return this.cwd;
  }

  getBugCommand(): BugCommandSettings | undefined {
    return this.bugCommand;
  }

  getFileService(): FileDiscoveryService {
    if (!this.fileDiscoveryService) {
      this.fileDiscoveryService = new FileDiscoveryService(this.targetDir);
    }
    return this.fileDiscoveryService;
  }

  getUsageStatisticsEnabled(): boolean {
    return this.usageStatisticsEnabled;
  }

  getExtensionContextFilePaths(): string[] {
    return this.extensionContextFilePaths;
  }

  getExperimentalZedIntegration(): boolean {
    return this.experimentalZedIntegration;
  }

  getListExtensions(): boolean {
    return this.listExtensions;
  }

  getExtensionManagement(): boolean {
    return this.extensionManagement;
  }

  getExtensions(): GeminiCLIExtension[] {
    return this._extensions;
  }

  getBlockedMcpServers(): Array<{ name: string; extensionName: string }> {
    return this._blockedMcpServers;
  }

  getNoBrowser(): boolean {
    return this.noBrowser;
  }

  isBrowserLaunchSuppressed(): boolean {
    return this.getNoBrowser() || !shouldAttemptBrowserLaunch();
  }

  getSummarizeToolOutputConfig():
    | Record<string, SummarizeToolOutputSettings>
    | undefined {
    return this.summarizeToolOutput;
  }

  getIdeMode(): boolean {
    return this.ideMode;
  }

  getFolderTrustFeature(): boolean {
    return this.folderTrustFeature;
  }

  getFolderTrust(): boolean {
    return this.folderTrust;
  }

  isTrustedFolder(): boolean {
    // isWorkspaceTrusted in cli/src/config/trustedFolder.js returns undefined
    // when the file based trust value is unavailable, since it is mainly used
    // in the initialization for trust dialogs, etc. Here we return true since
    // config.isTrustedFolder() is used for the main business logic of blocking
    // tool calls etc in the rest of the application.
    //
    // Default value is true since we load with trusted settings to avoid
    // restarts in the more common path. If the user chooses to mark the folder
    // as untrusted, the CLI will restart and we will have the trust value
    // reloaded.
    return this.trustedFolder ?? true;
  }

  setIdeMode(value: boolean): void {
    this.ideMode = value;
  }

  async setIdeModeAndSyncConnection(value: boolean): Promise<void> {
    this.ideMode = value;
    if (value) {
      await this.ideClient.connect();
      logIdeConnection(this, new IdeConnectionEvent(IdeConnectionType.SESSION));
    } else {
      await this.ideClient.disconnect();
    }
  }

  getIdeClient(): IdeClient {
    return this.ideClient;
  }

  /**
   * Get the current FileSystemService
   */
  getFileSystemService(): FileSystemService {
    return this.fileSystemService;
  }

  /**
   * Set a custom FileSystemService
   */
  setFileSystemService(fileSystemService: FileSystemService): void {
    this.fileSystemService = fileSystemService;
  }

  getChatCompression(): ChatCompressionSettings | undefined {
    return this.chatCompression;
  }

  isInteractive(): boolean {
    return this.interactive;
  }

  getUseRipgrep(): boolean {
    return this.useRipgrep;
  }

  getShouldUseNodePtyShell(): boolean {
    return this.shouldUseNodePtyShell;
  }

  getSkipNextSpeakerCheck(): boolean {
    return this.skipNextSpeakerCheck;
  }

  getScreenReader(): boolean {
    return this.accessibility.screenReader ?? false;
  }

  getEnablePromptCompletion(): boolean {
    return this.enablePromptCompletion;
  }

  isAutonomousMode(): boolean {
    return this.autonomousMode;
  }

  isContinuousInputEnabled(): boolean {
    return this.enableContinuousInput;
  }

  async getGitService(): Promise<GitService> {
    if (!this.gitService) {
      this.gitService = new GitService(this.targetDir, this.storage);
      await this.gitService.initialize();
    }
    return this.gitService;
  }

  getFileExclusions(): FileExclusions {
    return this.fileExclusions;
  }

  async createToolRegistry(): Promise<ToolRegistry> {
    const registry = new ToolRegistry(this, this.eventEmitter);

    // helper to create & register core tools that are enabled
    // eslint-disable-next-line @typescript-eslint/no-explicit-any
    const registerCoreTool = (ToolClass: any, ...args: unknown[]) => {
      const className = ToolClass.name;
      const toolName = ToolClass.Name || className;
      const coreTools = this.getCoreTools();
      const excludeTools = this.getExcludeTools() || [];

      let isEnabled = true; // Enabled by default if coreTools is not set.
      if (coreTools) {
        isEnabled = coreTools.some(
          (tool) =>
            tool === className ||
            tool === toolName ||
            tool.startsWith(`${className}(`) ||
            tool.startsWith(`${toolName}(`),
        );
      }

      const isExcluded = excludeTools.some(
        (tool) => tool === className || tool === toolName,
      );

      if (isExcluded) {
        isEnabled = false;
      }

      if (isEnabled) {
        registry.registerTool(new ToolClass(...args));
      }
    };

    registerCoreTool(LSTool, this);
    registerCoreTool(ReadFileTool, this);

    if (this.getUseRipgrep()) {
      registerCoreTool(RipGrepTool, this);
    } else {
      registerCoreTool(GrepTool, this);
    }

    registerCoreTool(GlobTool, this);
    registerCoreTool(EditTool, this);
    registerCoreTool(WriteFileTool, this);
    registerCoreTool(WebFetchTool, this);
    registerCoreTool(ReadManyFilesTool, this);
    registerCoreTool(ShellTool, this);
    registerCoreTool(MemoryTool);
    registerCoreTool(WebSearchTool, this);

    await registry.discoverAllTools();
    return registry;
  }
}
// Export model constants for use in CLI
export { DEFAULT_GEMINI_FLASH_MODEL };<|MERGE_RESOLUTION|>--- conflicted
+++ resolved
@@ -208,12 +208,9 @@
   skipNextSpeakerCheck?: boolean;
   extensionManagement?: boolean;
   enablePromptCompletion?: boolean;
-<<<<<<< HEAD
   autonomousMode?: boolean;
   enableContinuousInput?: boolean;
-=======
   eventEmitter?: EventEmitter;
->>>>>>> 2a0e69d8
 }
 
 export class Config {
