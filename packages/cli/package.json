{
<<<<<<< HEAD
  "name": "@ouroboros/ouroboros-code-cli",
  "version": "1.0.0-beta.3",
  "description": "Ouroboros Code CLI",
=======
  "name": "@google/gemini-cli",
  "version": "0.2.2",
  "description": "Gemini CLI",
>>>>>>> 2a0e69d8
  "repository": {
    "type": "git",
    "url": "git+https://github.com/ouroboros-ai/ouroboros-code.git"
  },
  "type": "module",
  "main": "dist/index.js",
  "bin": {
    "ouroboros-code": "dist/index.js"
  },
  "scripts": {
    "build": "node ../../scripts/build_package.js",
    "start": "node dist/index.js",
    "debug": "node --inspect-brk dist/index.js",
    "lint": "eslint . --ext .ts,.tsx",
    "format": "prettier --write .",
    "test": "vitest run",
    "test:ci": "vitest run --coverage",
    "typecheck": "tsc --noEmit"
  },
  "files": [
    "dist"
  ],
  "config": {
    "sandboxImageUri": "us-docker.pkg.dev/gemini-code-dev/gemini-cli/sandbox:0.2.2"
  },
  "dependencies": {
    "@google/genai": "1.13.0",
    "@iarna/toml": "^2.2.5",
    "@modelcontextprotocol/sdk": "^1.15.1",
    "@ouroboros/ouroboros-code-core": "file:../core",
    "@types/update-notifier": "^6.0.8",
    "command-exists": "^1.2.9",
    "diff": "^7.0.0",
    "dotenv": "^17.1.0",
    "esbuild": "^0.25.9",
    "glob": "^10.4.1",
    "highlight.js": "^11.11.1",
    "ink": "^6.2.3",
    "ink-gradient": "^3.0.0",
    "ink-spinner": "^5.0.0",
    "lodash-es": "^4.17.21",
    "lowlight": "^3.3.0",
    "mime-types": "^3.0.1",
    "open": "^10.1.2",
    "react": "^19.1.0",
    "read-package-up": "^11.0.0",
    "shell-quote": "^1.8.3",
    "simple-git": "^3.28.0",
    "string-width": "^7.1.0",
    "strip-ansi": "^7.1.0",
    "strip-json-comments": "^3.1.1",
    "undici": "^7.10.0",
    "update-notifier": "^7.3.1",
    "yargs": "^17.7.2",
    "zod": "^3.23.8"
  },
  "devDependencies": {
    "@babel/runtime": "^7.27.6",
    "@ouroboros/ouroboros-code-test-utils": "file:../test-utils",
    "@testing-library/react": "^16.3.0",
    "@types/command-exists": "^1.2.3",
    "@types/diff": "^7.0.2",
    "@types/dotenv": "^6.1.1",
    "@types/lodash-es": "^4.17.12",
    "@types/node": "^20.11.24",
    "@types/react": "^19.1.8",
    "@types/react-dom": "^19.1.6",
    "@types/semver": "^7.7.0",
    "@types/shell-quote": "^1.7.5",
    "@types/yargs": "^17.0.32",
    "ink-testing-library": "^4.0.0",
    "jsdom": "^26.1.0",
    "pretty-format": "^30.0.2",
    "react-dom": "^19.1.0",
    "typescript": "^5.3.3",
    "vitest": "^3.1.1"
  },
  "engines": {
    "node": ">=20"
  }
}<|MERGE_RESOLUTION|>--- conflicted
+++ resolved
@@ -1,13 +1,7 @@
 {
-<<<<<<< HEAD
   "name": "@ouroboros/ouroboros-code-cli",
   "version": "1.0.0-beta.3",
   "description": "Ouroboros Code CLI",
-=======
-  "name": "@google/gemini-cli",
-  "version": "0.2.2",
-  "description": "Gemini CLI",
->>>>>>> 2a0e69d8
   "repository": {
     "type": "git",
     "url": "git+https://github.com/ouroboros-ai/ouroboros-code.git"
