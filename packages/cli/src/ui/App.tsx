--- conflicted
+++ resolved
@@ -1210,64 +1210,6 @@
     ? "  Press 'i' for INSERT mode and 'Esc' for NORMAL mode."
     : '  Type your message or @path/to/file';
 
-<<<<<<< HEAD
-  // Maintain a cached list of items fed into <Static /> so previously rendered
-  // history entries are never re-enqueued while streaming. A header sentinel
-  // stays at the front of the list to render banner/tips exactly once.
-  const staticHistoryItems = useMemo<StaticHistoryRenderable[]>(() => {
-    const previousIds = staticHistoryIdsRef.current;
-    const hadPreviousItems = previousIds.length > 0;
-    const currentIds = history.map((item) => item.id);
-
-    if (history.length === 0) {
-      staticHistoryIdsRef.current = [];
-      staticItemsCacheRef.current = [STATIC_HEADER_ITEM];
-      staticResetPendingRef.current = hadPreviousItems;
-      return staticItemsCacheRef.current;
-    }
-
-    const isContinuation =
-      !hadPreviousItems ||
-      (previousIds.length <= currentIds.length &&
-        previousIds.every((id, index) => currentIds[index] === id));
-
-    if (!isContinuation) {
-      staticHistoryIdsRef.current = currentIds;
-      staticItemsCacheRef.current = [STATIC_HEADER_ITEM, ...history];
-      staticResetPendingRef.current = hadPreviousItems;
-      return staticItemsCacheRef.current;
-    }
-
-    staticResetPendingRef.current = false;
-
-    if (currentIds.length > previousIds.length) {
-      const appendedItems = history.slice(previousIds.length);
-      staticItemsCacheRef.current = [
-        ...staticItemsCacheRef.current,
-        ...appendedItems,
-      ];
-      staticHistoryIdsRef.current = currentIds;
-      return staticItemsCacheRef.current;
-    }
-
-    if (!hadPreviousItems) {
-      staticHistoryIdsRef.current = currentIds;
-      staticItemsCacheRef.current = [STATIC_HEADER_ITEM, ...history];
-      return staticItemsCacheRef.current;
-    }
-
-    staticHistoryIdsRef.current = currentIds;
-    return staticItemsCacheRef.current;
-  }, [history]);
-
-  useEffect(() => {
-    if (!staticResetPendingRef.current) {
-      return;
-    }
-    staticResetPendingRef.current = false;
-    refreshStatic();
-  }, [staticHistoryItems, refreshStatic]);
-=======
   // Precompute the data fed into <Static /> to avoid re-rendering previously
   // rendered history items on every stream tick. The leading `null` entry is a
   // sentinel used to render the static header/tips block exactly once.
@@ -1275,7 +1217,6 @@
     () => [null, ...history],
     [history],
   );
->>>>>>> b95cadbe
 
   return (
     <StreamingContext.Provider value={streamingState}>
@@ -1316,11 +1257,7 @@
           items={staticHistoryItems}
         >
           {(item) =>
-<<<<<<< HEAD
-            isStaticHeaderItem(item) ? (
-=======
             item === null ? (
->>>>>>> b95cadbe
               <Box flexDirection="column" key="header">
                 {!(
                   settings.merged.ui?.hideBanner || config.getScreenReader()
