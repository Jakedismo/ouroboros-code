--- conflicted
+++ resolved
@@ -280,10 +280,7 @@
     showScrollArrows && hasOverflow && highlightedIndex < items.length - 1;
 
   const selectProps: SelectInputProps<SelectValue<T>> = {
-<<<<<<< HEAD
-=======
     key: selectKey,
->>>>>>> 4da21603
     items: selectItems,
     initialIndex: forcedIndex ?? highlightedIndex,
     isFocused,
@@ -301,11 +298,7 @@
           ▲
         </Text>
       )}
-<<<<<<< HEAD
-      <SelectInput key={selectKey} {...selectProps} />
-=======
       <SelectInput {...selectProps} />
->>>>>>> 4da21603
       {showDownArrow && (
         <Text color={Colors.Gray} aria-hidden>
           ▼
